PODS:
<<<<<<< HEAD
  - Birdsong (0.2.2):
    - Starscream (= 1.1.1)
  - Starscream (1.1.1)
=======
  - Birdsong (0.2.1):
    - Starscream (~> 2.0)
  - Starscream (2.0.0)
>>>>>>> 9a50a840

DEPENDENCIES:
  - Birdsong (from `../`)

EXTERNAL SOURCES:
  Birdsong:
    :path: "../"

SPEC CHECKSUMS:
<<<<<<< HEAD
  Birdsong: 51c754d2ba0e450bd3fc57edfdde65283875d5c7
  Starscream: d74dd8d122a6abd244d8d5e51f32891c796d0827
=======
  Birdsong: da726e705ef8b7c9e73b508950f3c4e42f19b050
  Starscream: 947c865596f0d6bb3f0203fee23228ed2d471468
>>>>>>> 9a50a840

PODFILE CHECKSUM: fd31310a2947ba719ecd745ba9c1838097125604

COCOAPODS: 1.1.0.rc.3<|MERGE_RESOLUTION|>--- conflicted
+++ resolved
@@ -1,13 +1,7 @@
 PODS:
-<<<<<<< HEAD
-  - Birdsong (0.2.2):
-    - Starscream (= 1.1.1)
-  - Starscream (1.1.1)
-=======
   - Birdsong (0.2.1):
     - Starscream (~> 2.0)
   - Starscream (2.0.0)
->>>>>>> 9a50a840
 
 DEPENDENCIES:
   - Birdsong (from `../`)
@@ -17,13 +11,8 @@
     :path: "../"
 
 SPEC CHECKSUMS:
-<<<<<<< HEAD
-  Birdsong: 51c754d2ba0e450bd3fc57edfdde65283875d5c7
-  Starscream: d74dd8d122a6abd244d8d5e51f32891c796d0827
-=======
   Birdsong: da726e705ef8b7c9e73b508950f3c4e42f19b050
   Starscream: 947c865596f0d6bb3f0203fee23228ed2d471468
->>>>>>> 9a50a840
 
 PODFILE CHECKSUM: fd31310a2947ba719ecd745ba9c1838097125604
 
